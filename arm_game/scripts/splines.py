--- conflicted
+++ resolved
@@ -245,12 +245,7 @@
 
 class QHoldPR(QSplinePR):
     def __init__(self, T, p, R):
-<<<<<<< HEAD
         QSplinePR.__init__(self, T, p, 0*p, R, p, 0*p, R)
-=======
-        QSplinePR.__init__(T, p, 0 * p, R, p, 0 * p, R)
-
->>>>>>> d75aeb58
 
 '''
 Critically dampen a velocity from initial velocity to final velocity. Maintain rotation
@@ -262,13 +257,8 @@
 
 
 class CritDampPR(SegmentPR):
-<<<<<<< HEAD
     def __init__(self, T, p0, v0, R0):
         self.T = T
-=======
-    def __init__(self, T, p0, v0, R0, gamma):
-        self.duration = T
->>>>>>> d75aeb58
 
         self.R_spline = QuinticSpline(0.0, 0.0, 0.0, 1.0, 0.0, 0.0, self.T)
 
